--- conflicted
+++ resolved
@@ -13,11 +13,7 @@
 pub mod crossfade_linear;
 pub mod hermite;
 pub mod mock_syncwriter;
-<<<<<<< HEAD
-pub mod channel_sequencer;
-=======
 pub mod mock_pcmwriter;
 pub mod channel_sequencer;
 pub mod streamlog;
-pub mod pcmfit;
->>>>>>> 0cc7f4cf
+pub mod pcmfit;