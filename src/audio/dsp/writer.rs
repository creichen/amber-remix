// Copyright (C) 2022 Christoph Reichenbach (creichen@gmail.com)
// Licenced under the GNU General Public Licence, v3.  Please refer to the file "COPYING" for details.

use std::cell::RefCell;
use std::rc::Rc;

use crate::audio::dsp::frequency_range::Freq;
use crate::audio::dsp::frequency_range::FreqRange;

// ================================================================================
// Fixed-frequency writers that do not need synchronisation

pub trait FrequencyTrait {
    /// Associated frequency, e.g., output frequency for writers
    fn frequency(&self) -> Freq;
}

/// Writes fixed-frequency PCM data
pub trait PCMWriter : FrequencyTrait {
    /// Write the specified number of samples to the given slice
    fn write_pcm(&mut self, output : &mut [f32]);
}

pub type RcPCMWriter = Rc<RefCell<dyn PCMWriter>>;

// ================================================================================
// Fixed-frequency writers that can synchronise on timeslice boundaries

/// A monotonically increasing time designator
/// We use time slices to indicate ticks (0.02s intervals), but that interpretation is arbitrary.
pub type Timeslice = usize;

#[derive(PartialEq, Clone, Copy, Debug)]
pub enum SyncPCMResult {
    /// Specify number of samples written and optionally whether writer is ready for next time slice
    Wrote(usize, Option<Timeslice>),
    /// Source reset: flush buffers, set current time slice to 0, try to write again
    Flush,
}

/// Writes fixed-frequency PCM data
pub trait PCMSyncWriter : FrequencyTrait {
    /// Write the specified number of samples to the given slice
    /// Will write that many bytes except for two situations:
    /// - Encountered time slice change (in which case the first "Wrote()" after the time slice
    ///   change may report fewer bytes than requested, but later calls must no
    /// - Flush
    fn write_sync_pcm(&mut self, output : &mut [f32]) -> SyncPCMResult;

    /// Permit the writer to advance to the next time slice (as specified)
    fn advance_sync(&mut self, timeslice : Timeslice);
}

pub type RcSyncWriter = Rc<RefCell<dyn PCMSyncWriter>>;

// ================================================================================
// Stero Writer

pub trait PCMStereoWriter {
    fn write_stereo_pcm(&mut self, out : &mut [f32]);
}

// ================================================================================
// Flexible-frequency writers that must synchronise on timeslice boundaries

/// Writes variable-frequency PCM data
pub trait PCMFlexWriter {
    /// Write the specified number of samples to the given slice.
    /// TIME specifies the timeslice for which we should generate data.
    /// The FlexPCMWriter might thus be asked to produce audio beyond what it thinks the length of the current time slice is,
    /// but that decision is up to the consumer below (which will discard "ueseless" samples).
    /// Returns the number of samples written.
    fn write_flex_pcm(&mut self, output : &mut [f32], freqrange : &mut FreqRange) -> SyncPCMResult;

    /// Permit the writer to advance to the next time slice (as specified)
    fn advance_sync(&mut self, timeslice : Timeslice);
}

// ================================================================================

/// Synchronise multiple PCMSyncWriters/ArcSyncWriters across time slices
pub trait PCMSyncBarrier {
    /// Register an ArcSyncWriter for synchronisation
    fn sync(&mut self, writer : RcSyncWriter) -> RcPCMWriter;
}

pub type RcSyncBarrier = Rc<RefCell<dyn PCMSyncBarrier>>;

// ================================================================================
<<<<<<< HEAD
// Tee Adapters
=======
// Observers

// ----------------------------------------
// PCMSync
>>>>>>> 0cc7f4cf

pub trait PCMSyncObserver {
    fn observe_write(&mut self, result : SyncPCMResult, written : &[f32]);
    fn observe_sync(&mut self, timeslice : Timeslice);
}

type RcSyncObserver = Rc<RefCell<dyn PCMSyncObserver>>;

<<<<<<< HEAD
pub struct PCMSyncTee {
=======
struct PCMSyncObserverAdapter {
>>>>>>> 0cc7f4cf
    pub source : RcSyncWriter,
    observer : RcSyncObserver,
}

<<<<<<< HEAD
pub fn rc_sync_observe(source : RcSyncWriter, observer : &RcSyncObserver) -> RcSyncWriter {
    return Rc::new(RefCell::new(PCMSyncTee {
=======
pub fn observe_rc_sync(source : RcSyncWriter, observer : RcSyncObserver) -> RcSyncWriter {
    return Rc::new(RefCell::new(PCMSyncObserverAdapter {
>>>>>>> 0cc7f4cf
	source,
	observer : observer.clone(),
    }));
}

<<<<<<< HEAD
impl FrequencyTrait for PCMSyncTee {
=======
impl FrequencyTrait for PCMSyncObserverAdapter {
>>>>>>> 0cc7f4cf
    fn frequency(&self) -> Freq {
	self.source.borrow().frequency()
    }
}

<<<<<<< HEAD
impl PCMSyncWriter for PCMSyncTee {
=======
impl PCMSyncWriter for PCMSyncObserverAdapter {
>>>>>>> 0cc7f4cf
    fn write_sync_pcm(&mut self, output : &mut [f32]) -> SyncPCMResult {
	let result = self.source.borrow_mut().write_sync_pcm(output);
	let data_len = match result {
	    SyncPCMResult::Wrote(n, _) => n,
	    _                          => 0,
	};
	self.observer.borrow_mut().observe_write(result, &output[..data_len]);
	return result;
    }

    fn advance_sync(&mut self, timeslice : Timeslice) {
	self.source.borrow_mut().advance_sync(timeslice);
	self.observer.borrow_mut().observe_sync(timeslice);
    }
<<<<<<< HEAD
}
=======
}
>>>>>>> 0cc7f4cf
<|MERGE_RESOLUTION|>--- conflicted
+++ resolved
@@ -87,14 +87,10 @@
 pub type RcSyncBarrier = Rc<RefCell<dyn PCMSyncBarrier>>;
 
 // ================================================================================
-<<<<<<< HEAD
-// Tee Adapters
-=======
 // Observers
 
 // ----------------------------------------
 // PCMSync
->>>>>>> 0cc7f4cf
 
 pub trait PCMSyncObserver {
     fn observe_write(&mut self, result : SyncPCMResult, written : &[f32]);
@@ -103,42 +99,25 @@
 
 type RcSyncObserver = Rc<RefCell<dyn PCMSyncObserver>>;
 
-<<<<<<< HEAD
-pub struct PCMSyncTee {
-=======
 struct PCMSyncObserverAdapter {
->>>>>>> 0cc7f4cf
     pub source : RcSyncWriter,
     observer : RcSyncObserver,
 }
 
-<<<<<<< HEAD
-pub fn rc_sync_observe(source : RcSyncWriter, observer : &RcSyncObserver) -> RcSyncWriter {
-    return Rc::new(RefCell::new(PCMSyncTee {
-=======
 pub fn observe_rc_sync(source : RcSyncWriter, observer : RcSyncObserver) -> RcSyncWriter {
     return Rc::new(RefCell::new(PCMSyncObserverAdapter {
->>>>>>> 0cc7f4cf
 	source,
 	observer : observer.clone(),
     }));
 }
 
-<<<<<<< HEAD
-impl FrequencyTrait for PCMSyncTee {
-=======
 impl FrequencyTrait for PCMSyncObserverAdapter {
->>>>>>> 0cc7f4cf
     fn frequency(&self) -> Freq {
 	self.source.borrow().frequency()
     }
 }
 
-<<<<<<< HEAD
-impl PCMSyncWriter for PCMSyncTee {
-=======
 impl PCMSyncWriter for PCMSyncObserverAdapter {
->>>>>>> 0cc7f4cf
     fn write_sync_pcm(&mut self, output : &mut [f32]) -> SyncPCMResult {
 	let result = self.source.borrow_mut().write_sync_pcm(output);
 	let data_len = match result {
@@ -153,8 +132,4 @@
 	self.source.borrow_mut().advance_sync(timeslice);
 	self.observer.borrow_mut().observe_sync(timeslice);
     }
-<<<<<<< HEAD
-}
-=======
-}
->>>>>>> 0cc7f4cf
+}