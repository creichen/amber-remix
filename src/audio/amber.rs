// Copyright (C) 2022 Christoph Reichenbach (creichen@gmail.com)
// Licenced under the GNU General Public Licence, v3.  Please refer to the file "COPYING" for details.

/// (Most of) the amber music specific bits

#[allow(unused)]
use log::{Level, log_enabled, trace, debug, info, warn, error};
#[allow(unused)]
use crate::{ptrace, pdebug, pinfo, pwarn, perror};

use core::fmt;

extern crate lazy_static;

use std::collections::VecDeque;
use std::sync::Arc;
use std::sync::Mutex;

use crate::datafiles::music::BasicSample;
use crate::datafiles::music::Division;
use crate::datafiles::music::DivisionEffect;
use crate::datafiles::music::Instrument;
use crate::datafiles::music::InstrumentOp;
use crate::datafiles::music::MPOp;
use crate::datafiles::music::MPNote;
use crate::datafiles::music::MPTimbre;
use crate::datafiles::music::Monopattern;
use crate::datafiles::music::SlidingSample;
use crate::datafiles::music::Song;
use crate::datafiles::music::Timbre;
use crate::datafiles::music::Vibrato;
use crate::datafiles::music::VolumeEnvelope;
use crate::datafiles::music::VolumeSpec;
use super::AQSample;
use super::ArcIt;
use super::Freq;
use super::SampleRange;
use super::dsp::streamlog;
use super::dsp::streamlog::ArcStreamLogger;
use super::dsp::streamlog::StreamLogClient;
use super::iterator::AQOp;
use super::iterator::ArcPoly;
use super::iterator::AudioIterator;
use super::iterator::PolyIterator;

const DEBUG : bool = crate::util::LOGGING;

// ================================================================================
// Time

const TICK_DURATION_MILLIS : usize = 20;

type Ticks = usize;

// ================================================================================
// Frequencies

type Note = usize;
type APeriod = usize;

// CoSo period values
pub const PERIODS : [APeriod; 7 * 12] = [
    1712 , 1616 , 1524 , 1440 , 1356 , 1280 , 1208 , 1140 , 1076 , 1016 ,   960 ,   906,
    856  ,  808 ,  762 ,  720 ,  678 ,  640 ,  604 ,  570 ,  538 ,  508 ,   480 ,   453,
    428  ,  404 ,  381 ,  360 ,  339 ,  320 ,  302 ,  285 ,  269 ,  254 ,   240 ,   226,
    214  ,  202 ,  190 ,  180 ,  170 ,  160 ,  151 ,  143 ,  135 ,  127 ,   120 ,   113,
    113  ,  113 ,  113 ,  113 ,  113 ,  113 ,  113 ,  113 ,  113 ,  113 ,   113 ,   113,
    3424 , 3232 , 3048 , 2880 , 2712 , 2560 , 2416 , 2280 , 2152 , 2032 ,  1920 ,  1812,
    6848 , 6464 , 6096 , 5760 , 5424 , 5120 , 4832 , 4560 , 4304 , 4064 ,  3840 ,  3624];

/// Returns the (minimum, maximum) frequencies that we can see on notes.
/// The actual min/max frequencies may vary due to vibrato, theoretically by up to 1/8th.
pub fn get_min_max_freq() -> (Freq, Freq) {
    let mut minfreq = period_to_freq(PERIODS[0]);
    let mut maxfreq = period_to_freq(PERIODS[0]);
    for p in PERIODS {
	let freq = period_to_freq(p);
	minfreq = Freq::min(minfreq, freq);
	maxfreq = Freq::max(maxfreq, freq);
    }
    return (minfreq, maxfreq);
}

pub fn period_to_freq(period : APeriod) -> Freq {
    return (2.0 * 3546894.6 / period as f32) as Freq;
}

pub fn note_to_period(note : Note) -> APeriod {
    return PERIODS[note % PERIODS.len()];
}

// ================================================================================
// Volume

type AVolume = u8;

pub fn volume(avol : AVolume) -> f32 {
    if avol > 63 {
	1.0
    } else {
	(1.0 * avol as f32) / 64.0
    }
}

// ================================================================================
// Instrument iterator

#[derive(Clone)]
struct InstrumentIterator {
    base_note : InstrumentNote,

    remaining_ticks : Option<usize>, // in case we can't wait all at once
    sample : IISample, // Active sample

    queue : VecDeque<InstrumentOp>,
}

#[derive(Clone, Eq, PartialEq)]
struct Slider {
    bounds : SampleRange,
    current : SampleRange,
    delta : isize,
    ticks_remaining : usize, // None -> loop forever
    ticks_delay : usize,
}

impl Slider {
    pub fn shift(&mut self) {
	self.current.start = self.next_pos();
	if !self.can_move() {
	    // done moving
	    self.delta = 0;
	}
    }

    pub fn can_move(&self) -> bool {
	return self.next_pos() != self.current.start;
    }

    pub fn next_pos(&self) -> usize {
	let max_pos = self.bounds.start + self.bounds.len - self.current.len;
	let new_pos = isize::min(max_pos as isize,
				 isize::max(self.bounds.start as isize,
					    self.current.start as isize + self.delta));
	return new_pos as usize;
    }

    pub fn aqop(&self, first_time : bool) -> AQOp {
	if first_time {
	    return AQOp::SetSamples(vec![AQSample::Loop(self.current)]);
	} else {
	    return AQOp::SetSamples(vec![AQSample::OnceAtOffset(self.current, None), AQSample::Loop(self.current)]);
	}
    }

    pub fn tick(&mut self) -> Option<AQOp> {
	if self.delta == 0 {
	    return None;
	}
	if self.ticks_delay == 0 {
	    self.ticks_delay = self.ticks_remaining;
	    self.shift();
	    return Some(self.aqop(false));
	} else {
	    self.ticks_delay -= 1;
	}
	return None;
    }
}

impl fmt::Display for Slider {
    fn fmt(&self, f: &mut fmt::Formatter<'_>) -> fmt::Result {
        write!(f, "Slider[{} + {}  {}/{} ticks within {}]",
	       self.current, self.delta, self.ticks_remaining, self.ticks_delay, self.bounds)
    }
}

impl From<SlidingSample> for Slider {
    fn from(s : SlidingSample) -> Self {
	Slider {
	    bounds : s.bounds,
	    current : s.subsample_start,
	    delta : s.delta,
	    ticks_delay : s.delay_ticks,
	    ticks_remaining : s.delay_ticks + 1, // since we immediately decrement again
	}
    }
}

#[derive(PartialEq, Eq, Clone)]
enum IISample {
    None,
    Basic(BasicSample),
    Slider(Slider),
}

#[derive(PartialEq, Eq, Copy, Clone, Debug)]
enum InstrumentNote {
    Relative(isize),
    Absolute(Note),
}

impl InstrumentNote {
    pub fn get(&self) -> Note {
	match self {
	    InstrumentNote::Relative(n) => (*n) as usize,
	    InstrumentNote::Absolute(n) => *n,
	}
    }

    pub fn to_period(&self) -> APeriod {
	note_to_period(self.get())
    }

    pub fn modify(&mut self, change : isize) {
	match self {
	    InstrumentNote::Relative(n) => *n = ((*n + change) & 0x7f) as isize,
	    InstrumentNote::Absolute(_) => {}, // can't modify absolute notes
	}
    }
}

impl InstrumentIterator {
    pub fn new(ops : &Vec<InstrumentOp>, base_note : Note) -> InstrumentIterator {
	let ops2 = (&ops[..]).to_vec();
	let queue = VecDeque::from(ops2);
	InstrumentIterator {
	    base_note : InstrumentNote::Relative(base_note as isize),

	    remaining_ticks : Some(0),
	    sample : IISample::None,

	    queue,
	}
    }

    pub fn simple(ops : &Vec<InstrumentOp>) -> InstrumentIterator {
	InstrumentIterator::new(ops, 0)
    }

    pub fn default() -> InstrumentIterator {
	let v = vec![];
	InstrumentIterator::simple(&v)
    }

    /// May push sample changes
    fn process_queue(&mut self,
		     reset_volume: &mut bool,
		     out_queue: &mut VecDeque<AQOp>) {
        match self.queue.pop_front() {
	    Some(InstrumentOp::WaitTicks(t)) => {
		self.remaining_ticks = Some(t);
	    },
	    Some(InstrumentOp::Loop(v)) => {
		let v2 = (&v[..]).to_vec();
		self.queue = VecDeque::from(v2);
		self.queue.push_back(InstrumentOp::Loop(v));
	    },
	    Some(InstrumentOp::StopSample) => {
		self.sample = IISample::None;
	    },
	    Some(InstrumentOp::Sample(basicsample)) => {
		if IISample::Basic(basicsample) != self.sample {
		    self.sample = IISample::Basic(basicsample);
		    out_queue.push_back(AQOp::from(basicsample));
		}
	    },
	    Some(InstrumentOp::Slide(slidingsample)) => {
		let slider = &Slider::from(slidingsample);
		self.sample = IISample::Slider(slider.clone());
		out_queue.push_back(AQOp::from(slider.aqop(true)));
	    },
	    Some(InstrumentOp::ResetVolume) => {
		*reset_volume = true;
	    },
	    Some(InstrumentOp::Pitch(p)) => {
		self.base_note = InstrumentNote::Relative(p as isize);
	    },
	    Some(InstrumentOp::FixedNote(nnote)) => {
		self.base_note = InstrumentNote::Absolute(nnote as usize);
	    },
	    Some(op) => { pwarn!("Ignoring {op}") },
	    None     => {
		pdebug!("Finished playing instrument");
		self.remaining_ticks = None;
	    },
	}
    }

    /// May push sample changes
    /// May reset the timbre envelope
    pub fn tick(&mut self,
		_channel_state : &mut ChannelState,
		timbre_iterator : &mut TimbreIterator,
		out_queue : &mut std::collections::VecDeque<AQOp>) {

	match self.remaining_ticks {
	    Some(0) => {},
	    Some(n) => { self.remaining_ticks = Some(n-1);
			 return; },
	    None    => return, // Wait forever
	}

	let mut reset_volume = false;

	while Some(0) == self.remaining_ticks {
	    self.process_queue(&mut reset_volume,
			       out_queue)
	}

	if reset_volume {
	    timbre_iterator.reset_volume();
	}

	// Slider sample handling
	match &self.sample {
	    IISample::Slider(slider) => {
		let mut newslider = slider.clone();
		if let Some(update) = &newslider.tick() {
		    out_queue.push_back(update.clone());
		}
		self.sample = IISample::Slider(newslider.clone());
	    },
	    _ => {},
	}
    }

    /// May set the note
    pub fn tick_note(&mut self,
		     channel_state : &mut ChannelState) {
	match self.base_note {
	    InstrumentNote::Relative(n) => channel_state.note.modify(n as isize),
	    InstrumentNote::Absolute(_) => channel_state.note = self.base_note,
	}
    }
}

// ================================================================================
// Timbre Iterator

#[derive(Clone)]
struct VibratoState {
    delay : Ticks,

    spec : Vibrato,
    depth : isize,
    direction : isize, // -1 or 1 to indicate which direction we're moving (factor for "slope")
}

impl VibratoState {
    pub fn tick(&mut self){
	if self.spec.slope == 0 {
	    return;
	}

	let max = self.spec.depth;
	let min = -max;

	self.depth += self.direction * self.spec.slope;
	if self.depth <= min {
	    self.depth = min;
	    self.direction *= -1;
	} else if self.depth >= max {
	    self.depth = max;
	    self.direction *= -1;
	}
    }

    pub fn vibrate_period(&self, period : APeriod) -> APeriod {
	return ((period as isize * (1024 + self.depth)) as usize) >> 10;
    }
}

#[derive(Clone)]
struct TimbreIterator {
    volume_queue    : VecDeque<VolumeSpec>,
    volume_attack   : Vec<VolumeSpec>,
    volume_sustain  : Vec<VolumeSpec>,
    current_avolume : AVolume,

    delay : Option<Ticks>,

    vibrato : VibratoState,
}

impl TimbreIterator {
    pub fn new(timbre : &Timbre) -> TimbreIterator {
	let vq = (&timbre.vol.attack[..]).to_vec();
	let vq2 = (&timbre.vol.attack[..]).to_vec();
	let vsustain = (&timbre.vol.sustain[..]).to_vec();
	TimbreIterator {
	    volume_queue    : VecDeque::from(vq),
	    volume_attack   : vq2,
	    volume_sustain  : vsustain,
	    current_avolume : 0,
	    delay : Some(0),
	    vibrato : VibratoState {
		delay : timbre.vibrato_delay,
		spec : timbre.vibrato,
		depth : timbre.vibrato.depth,
		direction : -1,
	    }
	}
    }

    pub fn default() -> TimbreIterator {
	TimbreIterator::new(&DEFAULT_TIMBRE)
    }

    /// Restart volume envelope, but not Vibrato
    pub fn reset_volume(&mut self) {
	let vq = (&self.volume_attack[..]).to_vec();
	self.volume_queue = VecDeque::from(vq);
	self.delay = Some(0);
    }

    /// Will write volume
    /// NB: This does NOT handle vibrato.  Instead, "tick_vibrato" does.
    pub fn tick(&mut self, state : &mut ChannelState, _out_queue : &mut VecDeque<AQOp>) {
	// Are we ready?
	state.avolume = self.current_avolume;

	match self.delay {
	    None    => return, // indefinite hiatus
	    Some(0) => {},
	    Some(n) => { self.delay = Some(n-1);
			 return; }
	}

	loop {
	    match self.volume_queue.pop_front() {
		Some(vs) => {
		    self.delay = Some(vs.duration);
		    self.current_avolume = vs.volume;
		    state.avolume = vs.volume;
		    break;
		},
		None => {
		    if self.volume_sustain.len() == 0 {
			// We are done
			self.delay = None;
			return;
		    }
		    let vq = (&self.volume_sustain[..]).to_vec();
		    self.volume_queue = VecDeque::from(vq);
		},
	    }
	}
    }

    pub fn tick_vibrato(&mut self, state : &mut ChannelState) {
	if self.vibrato.delay > 0 {
	    self.vibrato.delay -= 1;
	    return;
	}
	self.vibrato.tick();
	state.period = self.vibrato.vibrate_period(state.period);
    }

}

lazy_static! {
    static ref DEFAULT_TIMBRE : Timbre = Timbre{
	envelope_speed : 1,
	instrument : None,
	vibrato : Vibrato { slope : 0, depth : 0 },
	vibrato_delay : 0,
	vol : VolumeEnvelope { attack : vec![VolumeSpec { volume : 64, duration : 1 }], sustain : vec![] }
    };
}

// ================================================================================
// Monopattern Iterator

enum MPStep {
    OK,
    Stop, // Done playing the pattern
    SetTimbre(TimbreIterator, Option<InstrumentIterator>),
}

#[derive(Clone)]
struct PortandoState {
    delta : isize,
    current : isize,
}

impl PortandoState {
    pub fn empty() -> PortandoState {
	PortandoState { delta : 0,
			current : 0,
	}
    }
    pub fn tick(&mut self) {
	self.current += self.delta;
    }
    pub fn portando(&self, period : APeriod) -> APeriod {
	return ((period as isize * (1024 + self.current)) as usize) >> 10;
    }
}

#[derive(Clone)]
struct MonopatternIterator {
    portando : PortandoState,
    ops : VecDeque<MPOp>,

    channel_note : isize,
    timbre_adjust : usize,

    delay : Option<Ticks>,
}

impl MonopatternIterator {
    pub fn new(ops : &[MPOp]) -> MonopatternIterator {
	let ops = ops.to_vec();
	MonopatternIterator {
	    portando : PortandoState::empty(),
	    ops : VecDeque::from(ops),
	    channel_note : 0,
	    timbre_adjust : 0,
	    delay : Some(0),
	}
    }

    // run to completion, count ticks
    pub fn count_length(&mut self, cstate : ChannelState, songdb : &Arc<dyn SongDataBank>) -> usize {
	let mut ticks = 0;
	let mut state = cstate;
	while !self.is_done() {
	    self.tick(&mut state, &songdb);
	    ticks += 1;
	}
	return ticks;
    }

    pub fn is_done(&self) -> bool {
	return self.delay == None;
    }

    pub fn timbre_tune(&mut self, t : usize) {
	self.timbre_adjust = t;
    }

    pub fn default() -> MonopatternIterator {
	let v = vec![MPOp { note : None, pticks : 100000000 } ];
	return MonopatternIterator::new(&v);
    }

    pub fn tick(&mut self,
		state : &mut ChannelState,
		songdb : &Arc<dyn SongDataBank>) -> MPStep {
	match self.delay {
	    None    => return MPStep::Stop, // indefinite hiatus
	    Some(0) => {},
	    Some(n) => { self.delay = Some(n-1);
			 return MPStep::OK; }
	}
	if let Some(n) = self.ops.front() {
	    pdebug!("  Monopattern: play {n}");
	}

	if let Some(MPOp { pticks, note }) = self.ops.pop_front() {
	    self.delay = Some((pticks * state.channel_speed) - 1);
	    match note {
		None => return MPStep::OK,
		Some(MPNote { note, timbre, portando }) => {
		    self.channel_note = note;
		    match portando {
			None        => {
			    if self.portando.current != 0 {
				pdebug!{"  MP: portando completed"};
			    }
			    self.portando = PortandoState::empty();
			},
			Some(delta) => {
			    pdebug!{"  MP: portando~{delta}"};
			    self.portando = PortandoState { current : 0, delta };
			},
		    }
		    match timbre {
			None => { return MPStep::OK; },
			Some (MPTimbre { timbre, instrument }) => {
			    let timbre = songdb.get_timbre(timbre + self.timbre_adjust);
			    let instrument = if let Some(instrument_index) = instrument {
				Some(&songdb.get_instrument(instrument_index).ops)
			    } else {
				timbre.instrument.map(|index| &songdb.get_instrument(index as usize).ops)
			    };
			    return MPStep::SetTimbre(TimbreIterator::new(&timbre),
						     instrument.map(|instrop| InstrumentIterator::simple(&instrop)));
			},
		    }
		}
	    }
	} else {
	    self.delay = None;
	    return MPStep::Stop;
	}
    }

    // pub fn tick<SDB>(&mut self,
    // 		     state : &mut ChannelState,
    // 		     songdb : SDB) -> MPStep where SDB : SongDataBank {
    // 	return self.tick_dyn(state, songdb);
    // }
    // 	match self.delay {
    // 	    None    => return MPStep::Stop, // indefinite hiatus
    // 	    Some(0) => {},
    // 	    Some(n) => { self.delay = Some(n-1);
    // 			 return MPStep::OK; }
    // 	}
    // 	if let Some(n) = self.ops.front() {
    // 	    pdebug!("  Monopattern: play {n}");
    // 	}

    // 	if let Some(MPOp { pticks, note }) = self.ops.pop_front() {
    // 	    self.delay = Some((pticks * state.channel_speed) - 1);
    // 	    match note {
    // 		None => return MPStep::OK,
    // 		Some(MPNote { note, timbre, portando }) => {
    // 		    self.channel_note = note;
    // 		    match portando {
    // 			None        => {
    // 			    if self.portando.current != 0 {
    // 				pdebug!{"  MP: portando completed"};
    // 			    }
    // 			    self.portando = PortandoState::empty();
    // 			},
    // 			Some(delta) => {
    // 			    pdebug!{"  MP: portando~{delta}"};
    // 			    self.portando = PortandoState { current : 0, delta };
    // 			},
    // 		    }
    // 		    match timbre {
    // 			None => { return MPStep::OK; },
    // 			Some (MPTimbre { timbre, instrument }) => {
    // 			    let timbre = songdb.get_timbre(timbre + self.timbre_adjust);
    // 			    let instrument = if let Some(instrument_index) = instrument {
    // 				Some(&songdb.get_instrument(instrument_index).ops)
    // 			    } else {
    // 				timbre.instrument.map(|index| &songdb.get_instrument(index as usize).ops)
    // 			    };
    // 			    return MPStep::SetTimbre(TimbreIterator::new(&timbre),
    // 						     instrument.map(|instrop| InstrumentIterator::simple(&instrop)));
    // 			},
    // 		    }
    // 		}
    // 	    }
    // 	} else {
    // 	    self.delay = None;
    // 	    return MPStep::Stop;
    // 	}
    // }

    /// May update state.note
    pub fn tick_note(&mut self, state : &mut ChannelState) {
	let old = state.note.clone();
	state.note.modify(self.channel_note);
	ptrace!("    MP: note update: {:?} -> {:?}", old, state.note);
    }

    /// May update state.period
    pub fn tick_portando(&mut self, state : &mut ChannelState) {
	self.portando.tick();
	let p2 = self.portando.portando(state.period);
	ptrace!("    MP: portando: {}, hence {} -> {p2}", self.portando.current, state.period);
	state.period = p2;
    }
}

// ================================================================================
// Song data storage
//
// The channel iterator handles all audio for one voice.

trait SongDataBank : Send + Sync {
    fn get_instrument(&self, nr : usize) -> &Instrument;
    fn get_timbre(&self, nr : usize) -> &Timbre;
}

trait CloneSDB : SongDataBank + Clone { }

struct InlineSDB {
    instrument_bank : Vec<Instrument>,
    timbre_bank : Vec<Timbre>,
}

type ArcSDB = Arc<dyn SongDataBank>;

impl InlineSDB {
    pub fn new(song : &Song) -> ArcSDB {
	return Arc::new(InlineSDB {
	    instrument_bank : (&song.instruments[..]).to_vec(),
	    timbre_bank : (&song.timbres[..]).to_vec(),
	})
    }
    pub fn empty() -> InlineSDB {
	return InlineSDB { instrument_bank : vec![], timbre_bank : vec![] };
    }
}

impl SongDataBank for InlineSDB {
    fn get_instrument(&self, nr : usize) -> &Instrument {
	return &self.instrument_bank[nr];
    }

    fn get_timbre(&self, nr : usize) -> &Timbre {
	return &self.timbre_bank[nr];
    }
}

// ================================================================================
// Channel Iterator
//
// The channel iterator handles all audio for one voice.

#[derive(Clone)]
struct ChannelState {
    // Persistent state (carried across iterations)
    base_note : Note, // Note requested for manual play
    channel_speed : usize,

    // Transient state (reset every iteration)
    note : InstrumentNote,
    avolume : AVolume,
    period : APeriod,
    num_ticks : Ticks, // Aggregate ticks
}

#[derive(Clone)]
struct ChannelIterator {
    state : ChannelState,

    songdb : Arc<dyn SongDataBank>, // Information about the current song
<<<<<<< HEAD
    samples : Arc<Vec<i8>>,
=======
>>>>>>> 0cc7f4cf

    channel_avolume : AVolume,
    instrument : InstrumentIterator,
    timbre : TimbreIterator,
    monopattern : MonopatternIterator,
    logger : ArcStreamLogger,
}

impl ChannelIterator {
    fn new(base_note : Note,
	   songdb : Arc<dyn SongDataBank>,
	   instrument : InstrumentIterator,
	   timbre : TimbreIterator,
	   monopattern : MonopatternIterator) -> ChannelIterator {
	ChannelIterator {
	    state : ChannelState {
		base_note,
		note : InstrumentNote::Relative(0),
		channel_speed : 5,

		avolume : 64,
		period : 0,
		num_ticks : 0,
	    },
	    channel_avolume : 64,
	    songdb,
	    samples : Arc::new(vec![]),
	    instrument,
	    timbre,
	    monopattern,
	    logger : streamlog::dummy(),
	}
    }

    // ----------------------------------------
    // Calls for the SongIterator

    pub fn is_done(&self) -> bool {
	return self.monopattern.is_done();
    }

    pub fn set_monopattern(&mut self, pat : &Monopattern, timbre_tune : usize) {
	self.monopattern = MonopatternIterator::new(&pat.ops);
	self.monopattern.timbre_tune(timbre_tune);
	self.streamlog("monopattern", format!("{} / tune={}", pat, timbre_tune));
    }

    pub fn set_base_note(&mut self, note : isize) {
	self.state.note = InstrumentNote::Relative(note);
	self.streamlog("note", format!("{note}"));
    }

    pub fn set_channel_speed(&mut self, speed : usize) {
	self.state.channel_speed = speed;
	self.streamlog("speed", format!("{speed}"));
    }

    pub fn set_channel_volume(&mut self, avolume : AVolume) {
	self.channel_avolume = avolume;
	self.streamlog("avolume", format!("{avolume}"));
    }

    pub fn streamlog(&mut self, topic : &'static str, message : String) {
	if DEBUG {
	    streamlog::log(&mut self.logger, "chanit", topic, message);
	}
    }
}

<<<<<<< HEAD
=======
impl StreamLogClient for ChannelIterator {
    fn set_logger(&mut self, logger : ArcStreamLogger) {
	self.logger = logger;
    }
}

>>>>>>> 0cc7f4cf
impl AudioIterator for ChannelIterator {
    fn next(&mut self, out_queue : &mut VecDeque<AQOp>) {
	// One full song iterator iteration
	pdebug!("===== Tick #{}", self.state.num_ticks);
	self.state.note = InstrumentNote::Relative(self.state.base_note as isize);
	ptrace!("  : initial note {:?}", self.state.note);
	let last_period = self.state.period;

	match self.monopattern.tick(&mut self.state, &self.songdb) {
	    MPStep::OK              => {},
	    MPStep::Stop            => (
		pdebug!("  : Finished Monopattern")
	    ),
	    MPStep::SetTimbre(ti, instr_opt) => {
		pdebug!("  : Timbre/Instrument switch");
		self.timbre = ti;
		if let Some(instr) = instr_opt {
		    self.instrument = instr;
		}
	    }
	}
	self.instrument.tick(&mut self.state, &mut self.timbre, out_queue);
	self.timbre.tick(&mut self.state, out_queue);

	self.instrument.tick_note(&mut self.state);
	self.monopattern.tick_note(&mut self.state);

	let note = self.state.note;

	// Compute the Amiga "period", which then translates to the frequency
	self.state.period = note.to_period();
	self.timbre.tick_vibrato(&mut self.state);
	self.monopattern.tick_portando(&mut self.state);

	// Done with updating, send updates downstream
	// Send updates downstream
	if last_period != self.state.period {
	    out_queue.push_back(AQOp::SetFreq(period_to_freq((self.state.period) as Note)));
	}
	let avolume = (((self.state.avolume as usize) * (self.channel_avolume as usize)) >> 6) as AVolume;
	out_queue.push_back(AQOp::SetVolume(volume(avolume)));
	out_queue.push_back(AQOp::WaitMillis(TICK_DURATION_MILLIS));
	out_queue.push_back(AQOp::Timeslice(self.state.num_ticks));
	pdebug!("   : note={:?}, period={}", note, self.state.period);
	pdebug!("   :: {:?}", out_queue);
	self.state.num_ticks += 1;
    }

    fn clone_it(&self) -> ArcIt {
	return Arc::new(Mutex::new((*self).clone()));
    }
}


pub fn play_timbre(song : &Song, instr : &Instrument, timbre : &Timbre, note : Note) -> ArcIt {
    let instrument = match timbre.instrument {
	None    => instr,
	Some(n) => &song.instruments[n as usize],
    };
    return Arc::new(Mutex::new(ChannelIterator::new(note,
						    InlineSDB::new(&song),
						    InstrumentIterator::new(&instrument.ops, note),
						    TimbreIterator::new(&timbre),
						    MonopatternIterator::default())));
}

pub fn play_instrument(instr : &Instrument, note : Note) -> ArcIt {
    return Arc::new(Mutex::new(ChannelIterator::new(note,
						    Arc::new(InlineSDB::empty()),
						    InstrumentIterator::new(&instr.ops, note),
						    TimbreIterator::default(),
						    MonopatternIterator::default())));
}

pub fn play_monopattern(song : &Song, pat : &Monopattern, note : Note) -> ArcIt {
    return Arc::new(Mutex::new(ChannelIterator::new(note,
						    InlineSDB::new(&song),
						    InstrumentIterator::default(),
						    TimbreIterator::default(),
						    MonopatternIterator::new(&pat.ops))));
}

// ================================================================================
// Song PolyIterator
//
// Handles a polyphonic song


struct SongIterator {
    songdb : ArcSDB,
    monopatterns : Vec<Monopattern>,
    divisions : Vec<Division>,

    division_index : usize, // iterates from DIVISION_FIRST to DIVISION_LAST
    division_first : usize,
    division_last : usize,

    channels : Vec<ChannelIterator>,

    song_speed : usize,
    stopped : bool,
}

impl SongIterator {
    fn raw(song : &Song) -> SongIterator {
	SongIterator {
	    songdb : InlineSDB::new(song),
	    monopatterns : (&song.monopatterns[..]).to_vec(),
	    divisions : (&song.divisions[..]).to_vec(),
	    division_index : 0,
	    division_first : 0,
	    division_last : 0,
	    channels : vec![],
	    song_speed : 5,
	    stopped : false,
	}
    }
    pub fn new(song : &Song, div_first : usize, div_last : usize) -> SongIterator {
	let mut songit = SongIterator::raw(song);
	songit.division_index = div_first;
	songit.division_first = div_first;
	songit.division_last = div_last;
	songit.song_speed = song.songinfo.speed;
	for _c in 0..4 {
	    let chan_it = ChannelIterator::new(0,
					       songit.songdb.clone(),
					       InstrumentIterator::default(),
					       TimbreIterator::default(),
					       MonopatternIterator::default());
	    songit.channels.push(chan_it);
	}
	songit.set_division(div_first);
	return songit;
    }

    pub fn set_division(&mut self, div : usize) {
	self.division_index = div;
	let division = self.divisions[div];
	pinfo!("Division #{div:02x}: {division}");
	let mut speed = self.song_speed;

	for (index, ch) in self.channels.iter_mut().enumerate() {
	    let div_chan = division.channels[index];
	    ch.set_base_note(div_chan.transpose);
	    let mut timbre_tune = 0;
	    match div_chan.effect {
		DivisionEffect::TimbreAdjust(t)  => {
		    timbre_tune = t;
		}
		DivisionEffect::FullStop         => {
		    self.stopped = true;
		}
		DivisionEffect::ChannelSpeed(s)  => {
		    // Speed affects everyone
		    speed = s;
		}
		DivisionEffect::ChannelVolume(v) => {
		    ch.set_channel_volume(v as AVolume);
		}
	    }
	    let monopat = &self.monopatterns[div_chan.monopat];
	    let mut mono_it = MonopatternIterator::new(&self.monopatterns[div_chan.monopat].ops);
	    let s = format!("{monopat}");
	    let count = mono_it.count_length(ch.state.clone(), &self.songdb);
	    pinfo!("ch #{index:x}, P#{:02x}: [len {count}] {s}", div_chan.monopat);
	    ch.set_monopattern(&self.monopatterns[div_chan.monopat], timbre_tune);
	}
	for ch in self.channels.iter_mut() {
	    ch.set_channel_speed(speed);
	}
    }

    pub fn next_division(&mut self) {
	if self.stopped {
	    return;
	}
	for (index, ch) in self.channels.iter_mut().enumerate() {
	    if !ch.is_done() {
		pwarn!("Moving to next division even though channel {index} is not done yet");
	    }
	}
	if self.division_index == self.division_last {
	    pwarn!("---- Finished playing song ---"); // Make this pinfo! later
	    self.stopped = true;
	    return;
	}
	self.set_division(self.division_index + 1);
	pwarn!("-- division: {}/{}", self.division_index, self.division_last);
    }

    pub fn end(&self, queue : &mut VecDeque<AQOp>) {
	queue.push_back(AQOp::End);
    }

    /// Callback from the song iterator for each channel
    pub fn play_channel(&mut self, chan_index : usize, queue : &mut VecDeque<AQOp>) {
	if self.stopped {
	    self.end(queue);
	}

	if self.channels[chan_index].is_done() {
	    self.next_division();
	}
	return self.channels[chan_index].next(queue);
    }

<<<<<<< HEAD
=======
    /// Callback when setting loggers
    pub fn set_logger(&mut self, chan_index : usize, logger : ArcStreamLogger) {
	self.channels[chan_index].set_logger(logger);
    }
>>>>>>> 0cc7f4cf
}

#[derive(Clone)]
struct SongChannelProxy {
    songit : Arc<Mutex<SongIterator>>,
    index : usize,
}

impl StreamLogClient for SongChannelProxy {
    fn set_logger(&mut self, logger : super::dsp::streamlog::ArcStreamLogger) {
        let mut guard = self.songit.lock().unwrap();
	guard.set_logger(self.index, logger);
    }
}

impl AudioIterator for SongChannelProxy {
    fn next(&mut self, queue : &mut VecDeque<AQOp>) {
        let mut guard = self.songit.lock().unwrap();
	guard.play_channel(self.index, queue);
    }

    fn clone_it(&self) -> ArcIt {
        return Arc::new(Mutex::new(self.clone()));
    }
}

impl PolyIterator for SongPolyIterator {
    fn get(&mut self) -> Vec<ArcIt> {
	return self.ports.clone();
    }

    fn get_samples(&self) -> Arc<Vec<i8>> {
	assert!(self.samples.len() > 0);
	return self.samples.clone();
    }

    fn set_default_samples(&mut self, samples : Arc<Vec<i8>>) {
	self.samples = samples.clone();
    }
}

struct SongPolyIterator {
    ports : Vec<ArcIt>,
    samples : Arc<Vec<i8>>,
}

impl SongPolyIterator {
    fn new(song : &Song, start : usize, stop : usize) -> SongPolyIterator {
	let songit = Arc::new(Mutex::new(SongIterator::new(&song, start, stop)));
	let mut ports : Vec<ArcIt> = vec![];
	let guard = songit.lock().unwrap();
	for index in 0..guard.channels.len() {
	    ports.push( Arc::new(Mutex::new(SongChannelProxy { songit : songit.clone(), index })));
	}
	return SongPolyIterator {
	    ports,
	    samples : Arc::new(vec![]),
	};
    }
}

pub fn play_song(song : &Song) -> ArcPoly {
    return Arc::new(Mutex::new(SongPolyIterator::new(&song, song.songinfo.first_division,
						     song.songinfo.last_division)));
}<|MERGE_RESOLUTION|>--- conflicted
+++ resolved
@@ -731,11 +731,6 @@
     state : ChannelState,
 
     songdb : Arc<dyn SongDataBank>, // Information about the current song
-<<<<<<< HEAD
-    samples : Arc<Vec<i8>>,
-=======
->>>>>>> 0cc7f4cf
-
     channel_avolume : AVolume,
     instrument : InstrumentIterator,
     timbre : TimbreIterator,
@@ -761,7 +756,7 @@
 	    },
 	    channel_avolume : 64,
 	    songdb,
-	    samples : Arc::new(vec![]),
+	    // samples : Arc::new(vec![]),
 	    instrument,
 	    timbre,
 	    monopattern,
@@ -804,15 +799,12 @@
     }
 }
 
-<<<<<<< HEAD
-=======
 impl StreamLogClient for ChannelIterator {
     fn set_logger(&mut self, logger : ArcStreamLogger) {
 	self.logger = logger;
     }
 }
 
->>>>>>> 0cc7f4cf
 impl AudioIterator for ChannelIterator {
     fn next(&mut self, out_queue : &mut VecDeque<AQOp>) {
 	// One full song iterator iteration
@@ -1019,13 +1011,10 @@
 	return self.channels[chan_index].next(queue);
     }
 
-<<<<<<< HEAD
-=======
     /// Callback when setting loggers
     pub fn set_logger(&mut self, chan_index : usize, logger : ArcStreamLogger) {
 	self.channels[chan_index].set_logger(logger);
     }
->>>>>>> 0cc7f4cf
 }
 
 #[derive(Clone)]
