--- conflicted
+++ resolved
@@ -12,11 +12,7 @@
 
 use crate::audio::dsp::{crossfade_linear::LinearCrossfade, writer::RcSyncWriter};
 
-<<<<<<< HEAD
-use self::{queue::AudioIteratorProcessor, samplesource::RcSampleSource, dsp::{ringbuf::RingBuf, vtracker::{TrackerSensor, Tracker}, writer::RcSyncBarrier, pcmsync, hermite}, iterator::ArcPoly, iterator_sequencer::IteratorSequencer};
-=======
 use self::{queue::AudioIteratorProcessor, samplesource::RcSampleSource, dsp::{ringbuf::RingBuf, vtracker::{TrackerSensor, Tracker}, writer::{RcSyncBarrier, PCMStereoWriter}, pcmsync, hermite}, iterator::ArcPoly, iterator_sequencer::IteratorSequencer, pcmplay::{StereoPCM, PCMPlayer}};
->>>>>>> 0cc7f4cf
 #[allow(unused)]
 use self::{dsp::{linear::LinearFilter, stereo_mapper::StereoMapper, writer::PCMFlexWriter}, queue::AudioQueue, samplesource::SimpleSampleSource, samplesource::SincSampleSource};
 pub use self::iterator::AudioIterator;
@@ -29,11 +25,7 @@
 
 pub mod dsp;
 mod queue;
-<<<<<<< HEAD
-mod iterator;
-=======
 pub mod iterator;
->>>>>>> 0cc7f4cf
 mod iterator_sequencer;
 mod samplesource;
 pub mod pcmplay;
@@ -79,12 +71,6 @@
 	    // linear_filter,
 	    stereo_mapper,
 	}));
-<<<<<<< HEAD
-    }
-}
-
-impl AudioPipeline for LinearFilteringPipeline {
-=======
     }
 }
 
@@ -164,7 +150,6 @@
 }
 
 impl AudioPipeline for SincPipeline {
->>>>>>> 0cc7f4cf
     fn set_iterator(&mut self, it : ArcIt) {
 	self.it_proc.borrow_mut().set_source(it);
     }
@@ -172,69 +157,6 @@
     fn fill_stereo_output(&mut self, out : &mut [f32]) {
         self.stereo_mapper.borrow_mut().write_stereo_pcm(out);
     }
-<<<<<<< HEAD
-}
-// ----------------------------------------
-
-struct SincPipeline {
-    it_proc : Rc<RefCell<dyn AudioIteratorProcessor>>,
-    stereo_mapper : Rc<RefCell<StereoMapper>>,
-}
-
-impl SincPipeline {
-    #[allow(unused)]
-    fn new_linear(linear_crossfade_samples: usize, it : ArcIt, vol_left : f32, vol_right : f32,
-	   samples : Rc<RefCell<SincSampleSource>>,
-	   target_freq : Freq,
-	   sync : RcSyncBarrier,
-	   sen_queue : TrackerSensor, sen_linear : TrackerSensor, sen_stereo : TrackerSensor) -> RcAudioPipeline {
-	let itseq_base = Rc::new(RefCell::new(IteratorSequencer::new_with_source(it, target_freq, 1, samples.clone(), sen_queue)));
-	let itseq : RcSyncWriter = if linear_crossfade_samples == 0 { itseq_base.clone() } else {
-	    LinearCrossfade::new_rc(linear_crossfade_samples, itseq_base.clone())
-	};
-	let itseq = sync.borrow_mut().sync(itseq.clone());
-	let stereo_mapper = Rc::new(RefCell::new({let mut s = StereoMapper::new(1.0, 1.0, itseq.clone(), sen_stereo);
-						  s.set_volume(vol_left, vol_right);
-						  s}));
-	return Rc::new(RefCell::new(SincPipeline {
-	    it_proc : itseq_base.clone(),
-	    stereo_mapper,
-	}));
-    }
-
-    #[allow(unused)]
-    fn new(it : ArcIt, vol_left : f32, vol_right : f32,
-	   samples : Rc<RefCell<SincSampleSource>>,
-	   target_freq : Freq,
-	   sync : RcSyncBarrier,
-	   sen_queue : TrackerSensor, sen_linear : TrackerSensor, sen_stereo : TrackerSensor) -> RcAudioPipeline {
-	// 4x oversampling
-	let itseq_base = Rc::new(RefCell::new(IteratorSequencer::new_with_source(it, target_freq, 2, samples.clone(), sen_queue)));
-	let itseq = sync.borrow_mut().sync(itseq_base.clone());
-	// 2x downsampling
-	let itseq = hermite::down2x(itseq.clone());
-	// 2x downsampling again
-	let itseq = hermite::down2x(itseq.clone());
-	let stereo_mapper = Rc::new(RefCell::new({let mut s = StereoMapper::new(1.0, 1.0, itseq.clone(), sen_stereo);
-						  s.set_volume(vol_left, vol_right);
-						  s}));
-	return Rc::new(RefCell::new(SincPipeline {
-	    it_proc : itseq_base.clone(),
-	    stereo_mapper,
-	}));
-    }
-}
-
-impl AudioPipeline for SincPipeline {
-    fn set_iterator(&mut self, it : ArcIt) {
-	self.it_proc.borrow_mut().set_source(it);
-    }
-
-    fn fill_stereo_output(&mut self, out : &mut [f32]) {
-        self.stereo_mapper.borrow_mut().write_stereo_pcm(out);
-    }
-=======
->>>>>>> 0cc7f4cf
 }
 
 
@@ -422,10 +344,7 @@
 
 struct MixerThread {
     amiga_pipelines : [RcAudioPipeline; 4],
-<<<<<<< HEAD
-=======
     pcmplayers : Vec<PCMPlayer>,
->>>>>>> 0cc7f4cf
     // aux_pipeline : LinearFilteringPipeline,
     control_channel : Receiver<MixerOp>,
     buf : Arc<Mutex<RingBuf>>,
@@ -468,11 +387,7 @@
     let tracker_linear = Tracker::new(format!("{name}:LFiltr"));
     let tracker_stereo = Tracker::new(format!("{name}:Stereo"));
 
-<<<<<<< HEAD
-    let pipeline = SincPipeline::new(iterator::silent(),
-=======
     let pipeline = SincPipeline::new(iterator::empty(),
->>>>>>> 0cc7f4cf
 				     left, right,
 				     sample_source, freq,
 				     sync,
